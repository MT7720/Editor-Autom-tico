--- conflicted
+++ resolved
@@ -1,27 +1,10 @@
-<<<<<<< HEAD
-# Editor Automtico
+# Editor-Autom-tico
 
-This repository contains a simplified video editor application using `ttkbootstrap` and helper utilities for FFmpeg.
+Este repositório contém um editor de vídeo simplificado usando `ttkbootstrap` e utilitários para FFmpeg.
 
-## Running tests
+## Executando a interface gráfica
 
-Install dependencies and execute the test suite with `pytest`:
+Para iniciar a interface gráfica, basta executar:
 
 ```bash
-pip install -r requirements.txt
-pytest
-=======
-# Editor-Autom-tico
-
-Este repositório contém um editor de vídeo simplificado. Para iniciar a interface gráfica utilize:
-
-```bash
-python main.py
-```
-
-Para apenas exibir a ajuda sem carregar dependências gráficas execute:
-
-```bash
-python main.py --help
->>>>>>> 26e7f62b
-```+python main.py